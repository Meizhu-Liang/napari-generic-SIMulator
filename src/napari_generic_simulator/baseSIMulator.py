"""
The parent class to simulate raw data for SIM.
Some calculations are adapted by the work by Mark Neil @Imperial College London
"""
__author__ = "Meizhu Liang @Imperial College London"

import numpy as np
import time
import tifffile

try:
    import cupy as cp

    print('cupy imported')
    import_cp = True
except:
    import_cp = False

try:
    import torch
    print('torch imported')
    import_torch = True
    if torch.has_cuda:
        torch_GPU = True
    else:
        torch_GPU = False
except:
    import_torch = False
    torch_GPU = False

class Base_simulator:
    xp = np
    sample = None
    pol = None  # polarisation
    acc = None  # acceleration
    psf_calc = None
    _tdev = None
    N = 512  # points to use in FFT
    pixel_size = 5.5  # camera pixel size
    magnification = 60  # objective magnification
    ill_NA = 0.75  # numerical aperture at illumination beams
    det_NA = 1.1  # numerical aperture at sample
    n = 1.33  # refractive index at sample
    ill_wavelength = 520  # illumination wavelength in nm
    det_wavelength = 570  # detection wavelength in nm
    nSamples = 1  # number of samples
    zrange = 7.0  # distance either side of focus to calculate, in microns, could be arbitrary
    dz = 0.4  # step size in axial direction of PSF
    fwhmz = 3.0  # FWHM of light sheet in z
    random_seed = 123
    drift = 0
    defocus = 0  # de-focus aberration in um
    spherical = 0
    sph_abb = 0

    def initialise(self):
        if self.acc == 3:
            self.xp = cp
        np.random.seed(self.random_seed)
        # self.seed(1234)  # set random number generator seed
        self.ill_wavelength = self.ill_wavelength * 1e-3
        self.det_wavelength = self.det_wavelength * 1e-3
        self.sigmaz = self.fwhmz / 2.355
        self.dx = self.pixel_size / self.magnification  # Sampling in lateral plane at the sample in um
        self.dxn = self.det_wavelength / (4 * self.det_NA)  # 2 * Nyquist frequency in x and y.
        self.Nn = int(np.ceil(self.N * self.dx / self.dxn / 2) * 2)  # Number of points at Nyquist sampling, even number
        self.dxn = self.N * self.dx / self.Nn  # correct spacing
        self.res = self.det_wavelength / (2 * self.det_NA)
        oversampling = self.res / self.dxn  # factor by which pupil plane oversamples the coherent psf data
        self.dk = oversampling / (self.Nn / 2)  # Pupil plane sampling
        self.k0 = 2 * np.pi * self.n / self.det_wavelength
        self.kx, self.ky = self.xp.meshgrid(self.xp.linspace(-self.dk * self.Nn / 2, self.dk * self.Nn / 2 - self.dk, self.Nn),
                                       self.xp.linspace(-self.dk * self.Nn / 2, self.dk * self.Nn / 2 - self.dk, self.Nn))
        self.kr = np.sqrt(self.kx ** 2 + self.ky ** 2)  # Raw pupil function, pupil defined over circle of radius 1.
        self.krmax = self.det_NA * self.k0 / self.n
        self.kr2 = self.kx ** 2 + self.ky ** 2
        self.spherical = self.sph_abb * np.sqrt(5) * (6 * (self.kr ** 4 - self.kr ** 2) + 1)
        self.csum = sum(sum((self.kr < 1)))  # normalise by csum so peak intensity is 1

        self.alpha = np.arcsin(self.det_NA / self.n)
        # Nyquist sampling in z, reduce by 10 % to account for gaussian light sheet
        self.dzn = 0.8 * self.det_wavelength / (2 * self.n * (1 - np.cos(self.alpha)))
        self.Nz = int(2 * np.ceil(self.zrange / self.dz))
        self.dz = 2 * self.zrange / self.Nz
        self.Nzn = int(2 * np.ceil(self.zrange / self.dzn))
        self.dzn = 2 * self.zrange / self.Nzn
        if self.Nz < self.Nzn:
            self.Nz = self.Nzn
            self.dz = self.dzn
        else:
            self.Nzn = self.Nz
            self.dzn = self.dz
        if (self.acc == 1) | (self.acc == 2):
            self._tdev = torch.device('cuda' if self.acc == 2 else 'cpu')

    def point_cloud_fil(self):
        """
        Generates a point-cloud as the object in the imaging system.
        """

        L = 5  # half length of each filament in um
        dL = 0.05  # length of each short bit to form a filament

        for i in range(self.nSamples):
            alpha = 2 * np.pi * np.random.rand()
            beta = np.pi / 4 * (1 - 2 * np.random.rand())

<<<<<<< HEAD
            xS = -L / 2 + L * np.random.rand()
            yS = -L / 2 + L * np.random.rand()
            zS = 0

            x1 = xS + (L / 2 * np.cos(alpha) * np.cos(beta))
            y1 = yS + (L / 2 * np.sin(alpha) * np.cos(beta))
            z1 = zS + (L / 2 * np.sin(beta))

            x2 = xS - (L / 2 * np.cos(alpha) * np.cos(beta))
            y2 = yS - (L / 2 * np.sin(alpha) * np.cos(beta))
            z2 = zS - (L / 2 * np.sin(beta))
=======
            # centres of filaments
            xS = -L / 2 + L * np.random.rand(1, 1)
            yS = -L / 2 + L * np.random.rand(1, 1)
            zS = 0

            # starting points of filaments
            x1 = xS + (L * np.cos(alpha) * np.cos(beta))
            y1 = yS + (L * np.sin(alpha) * np.cos(beta))
            z1 = zS + (L * np.sin(beta))

            # ending points of filaments
            x2 = xS - (L * np.cos(alpha) * np.cos(beta))
            y2 = yS - (L * np.sin(alpha) * np.cos(beta))
            z2 = zS - (L * np.sin(beta))
>>>>>>> 90dfe0de

            px = 2 * np.pi * np.random.rand()
            fx = 2 * np.pi * 0.5 * np.random.rand()
            ax = L / 10 * np.random.rand()
            py = 2 * np.pi * np.random.rand()
            fy = 2 * np.pi * 1.0 * np.random.rand()
            ay = L / 10 * np.random.rand()
            pz = 2 * np.pi * np.random.rand()
            fz = 2 * np.pi * 1.0 * np.random.rand()
            az = L / 10 * np.random.rand()

            # adding some perturbation
            l = np.arange(0, 1, dL / L)
            x = x1 + (x2 - x1) * l + ax * np.cos(fx * l + px)
            y = y1 + (y2 - y1) * l + ay * np.cos(fy * l + py)
            z = z1 + (z2 - z1) * l + az * np.cos(fz * l + pz)

            xd = x[1:] - x[:-1]
            yd = y[1:] - y[:-1]
            zd = z[1:] - z[:-1]

            steps = np.sqrt(xd ** 2 + yd ** 2 + zd ** 2)
            print(f'length = {np.sum(steps)}, average = {np.mean(steps)}, stdev = {np.std(steps)}')
            if i == 0:
                self.points = np.dstack([x, y, z]).squeeze()
            else:
                self.points = np.concatenate((self.points, np.dstack([x, y, z]).squeeze()))
        self.npoints = self.points.shape[0]

    def point_cloud(self):
        """
        Generates a point-cloud as the object in the imaging system.
        """
        rad = 5  # radius of sphere of points
        # Multiply the points several times to get the enough number
        pointsxn = (2 * np.random.rand(self.nSamples * 3, 3) - 1) * [rad, rad, rad]

        pointsxnr = np.sum(pointsxn * pointsxn, axis=1)  # multiple times the points
        points_sphere = pointsxn[pointsxnr < (rad ** 2), :]  # simulate spheres from cubes
        self.points = np.single(points_sphere[(range(self.nSamples)), :])
        self.points[:, 2] = self.points[:, 2] / 2  # to make the point cloud for OTF a ellipsoid rather than a sphere
        self.npoints = self.nSamples

    def phase_tilts(self):
        """Generates phase tilts in frequency space"""
        xyrange = self.Nn / 2 * self.dxn
        dkxy = np.pi / xyrange
        dkz = np.pi / self.zrange
        if self.acc == 0:
            self.kxy = np.arange(-self.Nn / 2 * dkxy, (self.Nn / 2) * dkxy, dkxy, dtype=np.single)
            self.kz = np.arange(-self.Nzn / 2 * dkz, (self.Nzn / 2) * dkz, dkz, dtype=np.single)
        elif self.acc == 3:
            self.kxy = cp.arange(-self.Nn / 2 * dkxy, (self.Nn / 2) * dkxy, dkxy, dtype=cp.single)
            self.kz = cp.arange(-self.Nzn / 2 * dkz, (self.Nzn / 2) * dkz, dkz, dtype=cp.single)
        else:
            self.kxy = torch.arange(-self.Nn / 2 * dkxy, (self.Nn / 2) * dkxy, dkxy,
                                    dtype=torch.float32, device=self._tdev)
            self.kz = torch.arange(-self.Nzn / 2 * dkz, (self.Nzn / 2) * dkz, dkz,
                                   dtype=torch.float32, device=self._tdev)

        if self.acc == 0:
            self.phasetilts = np.zeros((self._nsteps, self.Nzn, self.Nn, self.Nn), dtype=np.complex64)
        elif self.acc == 3:
            self.phasetilts = cp.zeros((self._nsteps, self.Nzn, self.Nn, self.Nn), dtype=cp.complex64)
        else:
            self.phasetilts = torch.zeros((self._nsteps, self.Nzn, self.Nn, self.Nn), dtype=torch.complex64,
                                          device=self._tdev)

        start_time = time.time()
        itcount = 0
        total_its = self._angleStep * self._phaseStep * self.npoints
        lastProg = 0
        self.ph = 4 * np.pi * self.ill_NA / self.ill_wavelength
        for astep in range(self._angleStep):
            for pstep in range(self._phaseStep):
                self.points += self.drift * np.random.standard_normal(3) / 1000
                self.points[:, 0] += self.xdrift / 1000
                self.points[:, 2] += self.zdrift / 1000
                isteps = pstep + self._phaseStep * astep  # index of the steps
                for i in range(self.npoints):
                    prog = (100 * itcount) // total_its
                    if prog > lastProg + 9:
                        lastProg = prog
                        yield f'Phase tilts calculation: {prog:.1f}% done'
                    itcount += 1
                    self.x = self.points[i, 0]
                    self.y = self.points[i, 1]
                    z = self.points[i, 2]
                    # get illumination from the child class
                    if self.pol == 'axial':
                        ill = self._illAx(pstep, astep)
                    elif self.pol == 'circular':
                        ill = self._illCi(pstep, astep)
                    else:
                        ill = self._illIp(pstep, astep)
                    if self.acc == 0:
                        px = np.exp(1j * np.single(self.x * self.kxy))
                        py = np.exp(1j * np.single(self.y * self.kxy))[:, np.newaxis]
                        pz = (np.exp(1j * np.single(z * self.kz)) * ill)[:, np.newaxis, np.newaxis]
                        self.phasetilts[isteps, :, :, :] += (px * py) * pz
                    elif self.acc == 3:
                        px = cp.exp(1j * self.x * self.kxy)
                        py = cp.exp(1j * self.y * self.kxy)[:, cp.newaxis]
                        pz = (cp.exp(1j * z * self.kz) * ill)[:, cp.newaxis, cp.newaxis]
                        self.phasetilts[isteps, :, :, :] += (px * py) * pz
                    else:
                        px = torch.exp(1j * self.x * self.kxy)
                        py = torch.exp(1j * self.y * self.kxy)
                        pz = torch.exp(1j * z * self.kz) * ill
                        self.phasetilts[isteps, :, :, :] += (px * py[..., None]) * pz[..., None, None]
        self.elapsed_time = time.time() - start_time
        yield f'Phase tilts calculation time:  {self.elapsed_time:3f}s'

    def get_vector_psf(self):
        # use krmax to define the pupil function
        kx = self.krmax * (self.kx + 1e-7)  # need to add small offset to avoid division by zero
        ky = self.krmax * (self.ky + 1e-7)
        kr2 = (kx ** 2 + ky ** 2)  # square kr
        e_in = 1.0 * (kr2 < self.krmax ** 2)
        kz = np.sqrt((self.k0 ** 2 - kr2) + 0j)

        # Calculating psf
        nz = 0
        psf = self.xp.zeros((self.Nzn, self.Nn, self.Nn))

        # calculate intensity of random arrangement of dipoles excited by a given polarisation s
        # p are the vertices of an dodecahedron
        p0 = self.xp.reshape(self.xp.array([0, 1, 0]), (1, 3))
        p1 = self.xp.reshape(self.xp.array([-0.666666, 0., 0.745353,
                                  0.666666, 0., -0.745353,
                                  -0.127322, -0.93417, 0.333332,
                                  -0.127322, 0.93417, 0.333332,
                                  0.745355, -0.577349, -0.333332,
                                  0.745355, 0.577349, -0.333332,
                                  0.333332, -0.577349, 0.745355,
                                  0.333332, 0.577349, 0.745355,
                                  -0.872676, -0.356821, -0.333334,
                                  -0.872676, 0.356821, -0.333334,
                                  0.872676, -0.356821, 0.333334,
                                  0.872676, 0.356821, 0.333334,
                                  1.46634 * 1e-6, 0., -0.999998,
                                  -0.745355, -0.577349, 0.333332,
                                  -0.745355, 0.577349, 0.333332,
                                  -1.46634 * 1e-6, 0., 0.999998,
                                  -0.333332, -0.577349, -0.745355,
                                  -0.333332, 0.577349, -0.745355,
                                  0.127322, -0.93417, -0.333332,
                                  0.127322, 0.93417, -0.333332]), (20, 3))
        # p2 are the vertices of the same icosahedron in a different orientation
        p2 = self.xp.reshape(self.xp.array([-1.37638, 0., 0.262866,
                                  1.37638, 0., -0.262866,
                                  -0.425325, -1.30902, 0.262866,
                                  -0.425325, 1.30902, 0.262866,
                                  1.11352, -0.809017, 0.262866,
                                  1.11352, 0.809017, 0.262866,
                                  -0.262866, -0.809017, 1.11352,
                                  -0.262866, 0.809017, 1.11352,
                                  -0.688191, -0.5, -1.11352,
                                  -0.688191, 0.5, -1.11352,
                                  0.688191, -0.5, 1.11352,
                                  0.688191, 0.5, 1.11352,
                                  0.850651, 0., -1.11352,
                                  -1.11352, -0.809017, -0.262866,
                                  -1.11352, 0.809017, -0.262866,
                                  -0.850651, 0., 1.11352,
                                  0.262866, -0.809017, -1.11352,
                                  0.262866, 0.809017, -1.11352,
                                  0.425325, -1.30902, -0.262866,
                                  0.425325, 1.30902, -0.262866]), (20, 3))
        p2 = p2 / self.xp.linalg.norm(p2[0, :])

        p = p2
        s1 = self.xp.array([1, 0, 0])  # x polarised illumination orientation
        excitation1 = (s1 @ p.T) ** 2
        s2 = self.xp.array([0, 1, 0])  # y polarised illumination orientation
        excitation2 = (s2 @ p.T) ** 2
        s3 = self.xp.array([0, 0, 1])  # z polarised illumination orientation
        excitation3 = (s3 @ p.T) ** 2

        fx1 = self.xp.sqrt(self.k0 / kz) * (self.k0 * ky ** 2 + kx ** 2 * kz) / (self.k0 * kr2) * e_in
        fy1 = self.xp.sqrt(self.k0 / kz) * kx * ky * (kz - self.k0) / (self.k0 * kr2) * e_in
        fx2 = self.xp.sqrt(self.k0 / kz) * kx * ky * (kz - self.k0) / (self.k0 * kr2) * e_in
        fy2 = self.xp.sqrt(self.k0 / kz) * (self.k0 * kx ** 2 + ky ** 2 * kz) / (self.k0 * kr2) * e_in
        fx3 = self.xp.sqrt(self.k0 / kz) * kx / self.k0 * e_in
        fy3 = self.xp.sqrt(self.k0 / kz) * ky / self.k0 * e_in

        for z in np.arange(-self.zrange, self.zrange - self.dzn, self.dzn):
            Exx = self.xp.fft.fftshift(self.xp.fft.ifft2(fx1 * np.exp(1j * z * kz)))  # x-polarised field at camera for x-oriented dipole
            Exy = self.xp.fft.fftshift(self.xp.fft.ifft2(fy1 * np.exp(1j * z * kz)))  # y-polarised field at camera for x-oriented dipole
            Eyx = self.xp.fft.fftshift(self.xp.fft.ifft2(fx2 * np.exp(1j * z * kz)))  # x-polarised field at camera for y-oriented dipole
            Eyy = self.xp.fft.fftshift(self.xp.fft.ifft2(fy2 * np.exp(1j * z * kz)))  # y-polarised field at camera for y-oriented dipole
            Ezx = self.xp.fft.fftshift(self.xp.fft.ifft2(fx3 * np.exp(1j * z * kz)))  # x-polarised field at camera for z-oriented dipole
            Ezy = self.xp.fft.fftshift(self.xp.fft.ifft2(fy3 * np.exp(1j * z * kz)))  # y-polarised field at camera for z-oriented dipole
            intensityx = self.xp.zeros((self.Nn, self.Nn))
            intensityy = self.xp.zeros((self.Nn, self.Nn))
            intensityz = self.xp.zeros((self.Nn, self.Nn))
            for i in np.arange(p.shape[0]):
                intensityx = intensityx + excitation1[i] * (abs(p[i, 0] * Exx + p[i, 1] * Eyx + p[i, 2] * Ezx) ** 2
                                                            + abs(p[i, 0] * Exy + p[i, 1] * Eyy + p[i, 2] * Ezy) ** 2)
                intensityy = intensityy + excitation2[i] * (abs(p[i, 0] * Exx + p[i, 1] * Eyx + p[i, 2] * Ezx) ** 2 +
                                                            abs(p[i, 0] * Exy + p[i, 1] * Eyy + p[i, 2] * Ezy) ** 2)
                intensityz = intensityz + excitation3[i] * (abs(p[i, 0] * Exx + p[i, 1] * Eyx + p[i, 2] * Ezx) ** 2 +
                                                           abs(p[i, 0] * Exy + p[i, 1] * Eyy + p[i, 2] * Ezy) ** 2)
            if self.pol == 'axial':
                intensity = intensityz  # for axially polarised illumination
            elif self.pol == 'circular':
                # dipoles that re-orient between excitation and emmission and maybe for circular polarised illumination
                intensity = (intensityx + intensityy + intensityz) / 3
            else:
                intensity = intensityx + intensityy  # for in plane illumination
            psf[nz, :, :] = intensity * self.xp.exp(-z ** 2 / 2 / self.sigmaz ** 2)

            nz = nz + 1
        psf = psf * self.Nn ** 2 / self.xp.sum(e_in) * self.Nz / self.Nzn
        return psf

    def get_scalar_psf(self):
        # use krmax to define the pupil function
        kx = self.krmax * self.kx
        ky = self.krmax * self.ky
        kr2 = (kx ** 2 + ky ** 2)  # square kr
        # 2 * np.pi * self.n / self.wavelength
        kz = self.xp.sqrt((self.k0 ** 2 - kr2) + 0j)
        nz = 0
        psf = self.xp.zeros((self.Nzn, self.Nn, self.Nn))
        pupil = self.kr < 1
        for z in np.arange(-self.zrange, self.zrange - self.dzn, self.dzn):
            c = (np.exp(
                1j * (z * self.n * 2 * np.pi / self.det_wavelength *
                      np.sqrt(1 - (self.kr * pupil) ** 2 * self.det_NA ** 2 / self.n ** 2)))) * pupil
            psf[nz, :, :] = abs(np.fft.fftshift(np.fft.ifft2(c))) ** 2 * np.exp(-z ** 2 / 2 / self.sigmaz ** 2)
            nz = nz + 1
        # Normalised so power in resampled psf(see later on) is unity in focal plane
        psf = psf * self.Nn ** 2 / self.xp.sum(pupil) * self.Nz / self.Nzn
        return psf

    # def raw_image_stack(self):
    #     # Calculates point cloud, phase tilts, 3d psf and otf before the image stack.
    #     self.initialise()
    #     self.drift = 0.0  # no random walk using this method
    #     self.point_cloud()
    #     yield "Point cloud calculated"
    #
    #     self._nsteps = self._phaseStep * self._angleStep
    #     for msg in self.phase_tilts():
    #         yield msg
    #     if self.psf_calc == 'vector':
    #         psf = self.get_vector_psf()
    #     else:
    #         psf = self.get_scalar_psf()
    #     self.psf_z0 = psf[int(self.Nzn / 2 + 5), :, :]  # psf at z=0
    #     if self.acc == 3:
    #         self.psf_z0 = cp.asnumpy(self.psf_z0)
    #     yield "psf calculated"
    #
    #     # Calculating 3d otf
    #     otf = self.xp.fft.fftn(psf)
    #     aotf = abs(self.xp.fft.fftshift(otf))  # absolute otf
    #     if self.acc == 3:
    #         aotf = cp.asnumpy(aotf)
    #     m = max(aotf.flatten())
    #     aotf_z = []
    #     if self.acc == 3:
    #         aotf = cp.array(aotf)
    #     for x in range(self.Nzn):
    #         aotf_z.append(self.xp.sum(aotf[x]))
    #     self.aotf_x = self.xp.log(
    #         aotf[:, int(self.Nn / 2), :].squeeze() + 0.0001)  # cross section perpendicular to x axis
    #     if self.acc == 3:
    #         self.aotf_x = cp.asnumpy(self.aotf_x)
    #     # aotf_x is the same as aotf_y
    #     # self.aotf_y = self.xp.log(aotf[:, :, int(self.Nn / 2)].squeeze() + 0.0001)
    #     yield "3d otf calculated"
    #
    #     if (self.acc == 0) | (self.acc == 3):
    #         img = self.xp.zeros((self.Nz * self._nsteps, self.N, self.N), dtype=self.xp.single)
    #     else:
    #         img = torch.empty((self.Nz * self._nsteps, self.N, self.N), dtype=torch.float, device=self._tdev)
    #
    #     for i in range(self._nsteps):
    #         if (self.acc == 0) | (self.acc == 3):
    #             ootf = self.xp.fft.fftshift(otf) * self.phasetilts[i, :, :, :]
    #             img[self.xp.arange(i, self.Nz * self._nsteps, self._nsteps), :, :] = self.xp.abs(
    #                 self.xp.fft.ifftn(ootf, (self.Nz, self.N, self.N)))
    #         else:
    #             ootf = torch.fft.fftshift(torch.as_tensor(otf, device=self._tdev), ) * self.phasetilts[i, :, :, :]
    #             img[torch.arange(i, self.Nz * self._nsteps, self._nsteps), :, :] = (torch.abs(
    #                 torch.fft.ifftn(ootf, (self.Nz, self.N, self.N)))).to(torch.float)
    #     # OK to use abs here as signal should be all positive.
    #     # Abs is required as the result will be complex as the fourier plane cannot be shifted back to zero when oversampling.
    #     # But should reduction in sampling be allowed here(Nz < Nzn)?
    #
    #     stackfilename = f"Raw_img_stack_{self.N}_{self.pol}.tif"
    #     if self.acc == 0:
    #         # raw image stack
    #         # raw image sum along z axis
    #         self.img_sum_z = np.sum(img, axis=0)
    #         # raw image sum along x (or y) axis
    #         self.img_sum_x = np.sum(img, axis=1)
    #         self.img = img
    #     elif self.acc == 1:
    #         self.img_sum_z = (torch.sum(img, axis=0)).numpy()
    #         self.img_sum_x = (torch.sum(img, axis=1)).numpy()
    #         self.img = img.numpy()
    #     elif self.acc == 2:
    #         self.img_sum_z = (torch.sum(img, axis=0)).detach().cpu().numpy()
    #         self.img_sum_x = (torch.sum(img, axis=1)).detach().cpu().numpy()
    #         self.img = img.detach().cpu().numpy()
    #     elif self.acc == 3:
    #         self.img_sum_z = cp.asnumpy(cp.sum(img, axis=0))
    #         self.img_sum_x = cp.asnumpy(cp.sum(img, axis=1))
    #         self.img = cp.asnumpy(img)
    #
    #     # Save generated images
    #     tifffile.imwrite(stackfilename, self.img)
    #     yield "file saved"
    #
    #     yield f'Finished, Phase tilts calculation time:  {self.elapsed_time:3f}s'

    def raw_image_stack_brownian(self):
        # Calculates point cloud, phase tilts, 3d psf and otf before the image stack
        self.initialise()
        if self.sample == 'points':
            self.point_cloud()
        elif self.sample == 'filaments':
            self.point_cloud_fil()
        yield "Point cloud calculated"

        # Calculating psf
        if self.psf_calc == 'vector':
            psf = self.get_vector_psf()
        else:
            psf = self.get_scalar_psf()
        yield "psf calculated"
        self.psffile = np.sum(psf, axis=(1, 2))
        # Calculating 3d otf
        psf = self.xp.fft.fftshift(psf, axes=0)  # need to set plane zero as in-focus here
        self.psf_z0 = psf[int(self.Nzn / 2 + 5), :, :]  # psf at z=0
        if self.acc == 3:
            self.psf_z0 = cp.asnumpy(self.psf_z0)
        otf = self.xp.fft.fftn(psf)
        aotf = abs(self.xp.fft.fftshift(otf))  # absolute otf
        if self.acc == 3:
            aotf = cp.asnumpy(aotf)
        m = max(aotf.flatten())
        aotf_z = []
        for x in range(self.Nzn):
            aotf_z.append(np.sum(aotf[x]))
        self.aotf_x = np.log(
            aotf[:, int(self.Nn / 2), :].squeeze() + 0.0001)  # cross section perpendicular to x axis
        if self.acc == 3:
            self.aotf_x = cp.asnumpy(self.aotf_x)
        # aotf_x is the same as aotf_y
        # self.aotf_y = self.xp.log(aotf[:, :, int(self.Nn / 2)].squeeze() + 0.0001)
        yield "3d otf calculated"

        self._nsteps = self._phaseStep * self._angleStep
        self.points[:, 0] -= self.xdrift * self.tpoints / 2000
        self.points[:, 2] -= self.zdrift * self.tpoints / 2000
        if (self.acc == 0) | (self.acc == 3):
            img = self.xp.zeros((int(self.tpoints), self.N, self.N), dtype=np.single)
        else:
            img = torch.empty((int(self.tpoints), self.N, self.N), dtype=torch.float, device=self._tdev)
        start_Brownian = time.time()
        tplane = 0
        yield "Starting stack"
        for t in np.arange(0, self.tpoints, self._nsteps):
            for msg in self.phase_tilts():
                yield f'planes at time point = {t} of {self.tpoints}, {msg}'
            # self.points[:, 2] += self.dzn
            for i in range(self._nsteps):
                if (self.acc == 0) | (self.acc == 3):
                    ootf = self.xp.fft.fftshift(otf) * self.phasetilts[i, :, :, :]
                    img[tplane, :, :] = self.xp.abs(
                        self.xp.fft.ifft2(self.xp.sum(ootf, axis=0), (self.N, self.N)))
                else:
                    ootf = torch.fft.fftshift(torch.as_tensor(otf, device=self._tdev)) * self.phasetilts[i, :, :, :]
                    img[tplane, :, :] = (torch.abs(
                        torch.fft.ifft2(torch.sum(ootf, axis=0), (self.N, self.N)))).to(torch.float)
                tplane += 1

        # OK to use abs here as signal should be all positive.
        # Abs is required as the result will be complex as the fourier plane cannot be shifted back to zero when oversampling.
        # But should reduction in sampling be allowed here(Nz < Nzn)?

        stackfilename = f"Raw_img_stack_{self.N}_{self.pol}.tif"
        if self.acc == 0:
            # raw image stack
            # raw image sum along z axis
            self.img_sum_z = np.sum(img, axis=0)
            # raw image sum along x (or y) axis
            self.img_sum_x = np.sum(img, axis=1)
            self.img = img
        elif self.acc == 1:
            self.img_sum_z = (torch.sum(img, axis=0)).numpy()
            self.img_sum_x = (torch.sum(img, axis=1)).numpy()
            self.img = img.numpy()
        elif self.acc == 2:
            self.img_sum_z = (torch.sum(img, axis=0)).detach().cpu().numpy()
            self.img_sum_x = (torch.sum(img, axis=1)).detach().cpu().numpy()
            self.img = img.detach().cpu().numpy()
        elif self.acc == 3:
            self.img_sum_z = cp.asnumpy(cp.sum(img, axis=0))
            self.img_sum_x = cp.asnumpy(cp.sum(img, axis=1))
            self.img = cp.asnumpy(img)

        # Save generated images
        tifffile.imwrite(stackfilename, self.img)
        elapsed_Brownian = time.time() - start_Brownian
        yield f'Finished, Phase tilts calculation time:  {elapsed_Brownian:3f}s'<|MERGE_RESOLUTION|>--- conflicted
+++ resolved
@@ -98,41 +98,27 @@
         Generates a point-cloud as the object in the imaging system.
         """
 
-        L = 5  # half length of each filament in um
-        dL = 0.05  # length of each short bit to form a filament
+        L = 5  # full length of each filament in um
+        dL = 0.05  # target length of each short bit to form a filament
 
         for i in range(self.nSamples):
             alpha = 2 * np.pi * np.random.rand()
             beta = np.pi / 4 * (1 - 2 * np.random.rand())
 
-<<<<<<< HEAD
+            # centres of filaments
             xS = -L / 2 + L * np.random.rand()
             yS = -L / 2 + L * np.random.rand()
             zS = 0
 
+            # starting points of filaments
             x1 = xS + (L / 2 * np.cos(alpha) * np.cos(beta))
             y1 = yS + (L / 2 * np.sin(alpha) * np.cos(beta))
             z1 = zS + (L / 2 * np.sin(beta))
 
+            # ending points of filaments
             x2 = xS - (L / 2 * np.cos(alpha) * np.cos(beta))
             y2 = yS - (L / 2 * np.sin(alpha) * np.cos(beta))
             z2 = zS - (L / 2 * np.sin(beta))
-=======
-            # centres of filaments
-            xS = -L / 2 + L * np.random.rand(1, 1)
-            yS = -L / 2 + L * np.random.rand(1, 1)
-            zS = 0
-
-            # starting points of filaments
-            x1 = xS + (L * np.cos(alpha) * np.cos(beta))
-            y1 = yS + (L * np.sin(alpha) * np.cos(beta))
-            z1 = zS + (L * np.sin(beta))
-
-            # ending points of filaments
-            x2 = xS - (L * np.cos(alpha) * np.cos(beta))
-            y2 = yS - (L * np.sin(alpha) * np.cos(beta))
-            z2 = zS - (L * np.sin(beta))
->>>>>>> 90dfe0de
 
             px = 2 * np.pi * np.random.rand()
             fx = 2 * np.pi * 0.5 * np.random.rand()
@@ -154,12 +140,12 @@
             yd = y[1:] - y[:-1]
             zd = z[1:] - z[:-1]
 
-            steps = np.sqrt(xd ** 2 + yd ** 2 + zd ** 2)
-            print(f'length = {np.sum(steps)}, average = {np.mean(steps)}, stdev = {np.std(steps)}')
+            # steps = np.sqrt(xd ** 2 + yd ** 2 + zd ** 2)
+            # print(f'length = {np.sum(steps):.2f} um, average = {1000 * np.mean(steps) :.2f} nm, stdev = {1000 * np.std(steps) :.2f} nm')
             if i == 0:
-                self.points = np.dstack([x, y, z]).squeeze()
+                self.points = np.single(np.dstack([x, y, z]).squeeze())
             else:
-                self.points = np.concatenate((self.points, np.dstack([x, y, z]).squeeze()))
+                self.points = np.concatenate((self.points, np.single(np.dstack([x, y, z]).squeeze())))
         self.npoints = self.points.shape[0]
 
     def point_cloud(self):
