"""
The parent class to simulate raw data for SIM.
Some calculations are adapted by the work by Mark Neil @Imperial College London
"""
__author__ = "Meizhu Liang @Imperial College London"

import numpy as np
import time
import tifffile

try:
    import cupy as cp
    print('cupy imported')
    import_cp = True
except:
    import_cp = False

try:
    import torch
    print('torch imported')
    import_torch = True
    if torch.has_cuda:
        torch_GPU = True
    else:
        torch_GPU = False
except:
    import_torch = False
    torch_GPU = False

class Base_simulator:
    pol = 1  # polarisation
    acc = 1  # acceleration
    _tdev = None
    N = 128  # Points to use in FFT
    pixel_size = 5.5  # Camera pixel size
    magnification = 60  # Objective magnification
    NA = 1.1  # Numerical aperture at sample
    n = 1.33  # Refractive index at sample
    wavelength = 0.52  # Wavelength in um
    npoints = 500  # Number of random points
    zrange = 3.5  # distance either side of focus to calculate, in microns, could be arbitrary
    dz = 0.4  # step size in axial direction of PSF
    fwhmz = 3.0  # FWHM of light sheet in z
<<<<<<< HEAD
    seed(1234)  # set random number generator seed
    drift = 0.1
=======
    random_seed = 123

>>>>>>> 1a4e4470

    def initialise(self):
        np.random.seed(self.random_seed)
        # self.seed(1234)  # set random number generator seed
        self.eta = self.n / self.NA  # right-angle Hex SIM
        self.sigmaz = self.fwhmz / 2.355
        self.dx = self.pixel_size / self.magnification  # Sampling in lateral plane at the sample in um
        self.dxn = self.wavelength / (4 * self.NA)  # 2 * Nyquist frequency in x and y.
        self.Nn = int(np.ceil(self.N * self.dx / self.dxn / 2) * 2)  # Number of points at Nyquist sampling, even number
        self.dxn = self.N * self.dx / self.Nn  # correct spacing
        self.res = self.wavelength / (2 * self.NA)
        oversampling = self.res / self.dxn  # factor by which pupil plane oversamples the coherent psf data
        self.dk = oversampling / (self.Nn / 2)  # Pupil plane sampling
        self.kx, self.ky = np.meshgrid(np.linspace(-self.dk * self.Nn / 2, self.dk * self.Nn / 2 - self.dk, self.Nn),
                             np.linspace(-self.dk * self.Nn / 2, self.dk * self.Nn / 2 - self.dk, self.Nn))
        self.kr = np.sqrt(self.kx ** 2 + self.ky ** 2)  # Raw pupil function, pupil defined over circle of radius 1.
        self.csum = sum(sum((self.kr < 1)))  # normalise by csum so peak intensity is 1

        self.alpha = np.arcsin(self.NA / self.n)
        # Nyquist sampling in z, reduce by 10 % to account for gaussian light sheet
        self.dzn = 0.8 * self.wavelength / (2 * self.n * (1 - np.cos(self.alpha)))
        self.Nz = int(2 * np.ceil(self.zrange / self.dz))
        self.dz = 2 * self.zrange / self.Nz
        self.Nzn = int(2 * np.ceil(self.zrange / self.dzn))
        self.dzn = 2 * self.zrange / self.Nzn
        if self.Nz < self.Nzn:
            self.Nz = self.Nzn
            self.dz = self.dzn
<<<<<<< HEAD
        if self.tdev == 'cpu':
            self._tdev = torch.device('cpu')
        elif self.tdev == 'cuda':
            self._tdev = torch.device('cuda')
        self._nsteps = self._phaseStep * self._angleStep

    def point_cloud(self):

        rad = 5  # radius of sphere of points
        # Multiply the points several timesto get the enough number
=======
        self._tdev = torch.device('cuda' if self.acc == 3 else 'cpu')

    def point_cloud(self):
        """
        Generates a point-cloud as the object in the imaging system.
        """
        rad = 10  # radius of sphere of points
        # Multiply the points several times to get the enough number
>>>>>>> 1a4e4470
        pointsxn = (2 * np.random.rand(self.npoints * 3, 3) - 1) * [rad, rad, rad]

        pointsxnr = np.sum(pointsxn * pointsxn, axis=1)  # multiple times the points
        points_sphere = pointsxn[pointsxnr < (rad ** 2), :]  # simulate spheres from cubes
        self.points = points_sphere[(range(self.npoints)), :]
        self.points[:, 2] = self.points[:, 2] / 2  # to make the point cloud for OTF a ellipsoid rather than a sphere

    def phase_tilts(self):
<<<<<<< HEAD
        """Generate phase tilts in frequency space"""
=======
        """Generates phase tilts in frequency space"""
        self._nsteps = self._phaseStep * self._angleStep
>>>>>>> 1a4e4470
        xyrange = self.Nn / 2 * self.dxn
        dkxy = np.pi / xyrange
        dkz = np.pi / self.zrange
        self.kxy = np.arange(-self.Nn / 2 * dkxy, (self.Nn / 2) * dkxy, dkxy)
        self.kz = np.arange(-self.Nzn / 2 * dkz, (self.Nzn / 2) * dkz, dkz)

        if self.acc == 0:
            self.phasetilts = np.zeros((self._nsteps, self.Nzn, self.Nn, self.Nn), dtype=np.complex64)
        elif self.acc == 1:
            self.phasetilts = cp.zeros((self._nsteps, self.Nzn, self.Nn, self.Nn), dtype=np.complex64)
        else:
<<<<<<< HEAD
            self.phasetilts = torch.zeros((self._nsteps, self.Nzn, self.Nn, self.Nn), dtype=torch.complex64, device=self._tdev)
=======
            self.phasetilts = torch.empty((self._nsteps, self.Nzn, self.Nn, self.Nn), dtype=torch.complex64,
                                          device=self._tdev)
>>>>>>> 1a4e4470

        start_time = time.time()

        itcount = 0
        total_its = self._angleStep * self._phaseStep * self.npoints
        lastProg = -1
        self.ph = self.eta * 4 * np.pi * self.NA / self.wavelength
        for astep in range(self._angleStep):
            for pstep in range(self._phaseStep):
                self.points += self.drift * np.random.standard_normal(3)
                for i in range(self.npoints):
                    prog = (100 * itcount) // total_its
                    if prog > lastProg:
                        lastProg = prog
                        yield f'Phase tilts calculation: {prog:.1f}% done'
                    itcount += 1
                    isteps = pstep + self._angleStep * astep  # index of the steps
                    self.x = self.points[i, 0]
                    self.y = self.points[i, 1]
<<<<<<< HEAD
                    z = self.points[i, 2] + self.dz / self._nsteps * (isteps)

=======
                    z = self.points[i, 2] + self.dz / self._nsteps * isteps
                    self.ph = self.eta * 4 * np.pi * self.NA / self.wavelength
>>>>>>> 1a4e4470
                    self.p1 = pstep * 2 * np.pi / self._phaseStep
                    self.p2 = -pstep * 4 * np.pi / self._phaseStep
                    self._ill()  # gets illumination from the child class
                    if self.pol == 'axial':
                        ill = self._illAx
                    elif self.pol == 'circular':
                        ill = self._illCi
                    else:
                        ill = self._illIp
                    if self.acc == 0:
                        px = np.exp(1j * np.single(self.x * self.kxy))[:, np.newaxis]
                        py = np.exp(1j * np.single(self.y * self.kxy))
                        pz = (np.exp(1j * np.single(z * self.kz)) * ill)[:, np.newaxis, np.newaxis]
                        self.phasetilts[isteps, :, :, :] += (px * py) * pz
                    elif self.acc == 1:
                        px = cp.array(np.exp(1j * np.single(self.x * self.kxy))[:, np.newaxis])
                        py = cp.array(np.exp(1j * np.single(self.y * self.kxy)))
                        pz = cp.array((np.exp(1j * np.single(z * self.kz)) * ill)[:, np.newaxis, np.newaxis])
                        self.phasetilts[isteps, :, :, :] += (px * py) * pz
                    else:
                        px = torch.as_tensor(np.exp(1j * np.single(self.x * self.kxy)), device=self._tdev)
                        py = torch.as_tensor(np.exp(1j * np.single(self.y * self.kxy)), device=self._tdev)
                        pz = torch.as_tensor((np.exp(1j * np.single(z * self.kz)) * ill),
                                          device=self._tdev)
                        self.phasetilts[isteps, :, :, :] += (px[..., None] * py) * pz[..., None, None]
        self.elapsed_time = time.time() - start_time
        yield f'Phase tilts calculation time:  {self.elapsed_time:3f}s'

    def raw_image_stack(self):
        # Calculates point cloud, phase tilts, 3d psf and otf before the image stack.
        self.initialise()
        self.drift = 0.0        # no random walk using this method
        self.point_cloud()
        yield "Point cloud calculated"

        for msg in self.phase_tilts():
            yield msg

        # Calculating psf
        nz = 0
        psf = np.zeros((self.Nzn, self.Nn, self.Nn))
        pupil = self.kr < 1
        for z in np.arange(-self.zrange, self.zrange - self.dzn, self.dzn):
            c = (np.exp(
                1j * (z * self.n * 2 * np.pi / self.wavelength *
                      np.sqrt(1 - (self.kr * pupil) ** 2 * self.NA ** 2 / self.n ** 2)))) * pupil
            psf[nz, :, :] = abs(np.fft.fftshift(np.fft.ifft2(c))) ** 2 * np.exp(-z ** 2 / 2 / self.sigmaz ** 2)
            nz = nz + 1
        # Normalised so power in resampled psf(see later on) is unity in focal plane
        psf = psf * self.Nn ** 2 / np.sum(pupil) * self.Nz / self.Nzn
        self.psf_z0 = psf[int(self.Nzn / 2 + 5), :, :]  # psf at z=0
        yield "psf calculated"

        # Calculating 3d otf
        otf = np.fft.fftn(psf)
        aotf = abs(np.fft.fftshift(otf))  # absolute otf
        m = max(aotf.flatten())
        aotf_z = []
        for x in range(self.Nzn):
            aotf_z.append(np.sum(aotf[x]))
        self.aotf_x = np.log(
            aotf[:, int(self.Nn / 2), :].squeeze() + 0.0001)  # cross section perpendicular to x axis
        self.aotf_y = np.log(aotf[:, :, int(self.Nn / 2)].squeeze() + 0.0001)
        yield "3d otf calculated"

        if self.acc == 0:
            img = np.zeros((self.Nz * self._nsteps, self.N, self.N), dtype=np.single)
        elif self.acc == 1:
            img = cp.zeros((self.Nz * self._nsteps, self.N, self.N), dtype=np.single)
        else:
            img =torch.empty((self.Nz * self._nsteps, self.N, self.N), dtype=torch.float, device=self._tdev)

        for i in range(self._nsteps):
            if self.acc == 0:
                ootf = np.fft.fftshift(otf) * self.phasetilts[i, :, :, :]
                img[np.arange(i, self.Nz * self._nsteps, self._nsteps), :, :] = abs(
                    np.fft.ifftn(ootf, (self.Nz, self.N, self.N)))
            elif self.acc == 1:
                ootf = cp.fft.fftshift(otf) * self.phasetilts[i, :, :, :]
                img[cp.arange(i, self.Nz * self._nsteps, self._nsteps), :, :] = cp.abs(
                    cp.fft.ifftn(ootf, (self.Nz, self.N, self.N)))
            else:
                ootf = torch.fft.fftshift(torch.as_tensor(otf, device=self._tdev), ) * self.phasetilts[i, :, :, :]
                img[torch.arange(i, self.Nz * self._nsteps, self._nsteps), :, :] = (torch.abs(
                    torch.fft.ifftn(ootf, (self.Nz, self.N, self.N)))).to(torch.float)
        # OK to use abs here as signal should be all positive.
        # Abs is required as the result will be complex as the fourier plane cannot be shifted back to zero when oversampling.
        # But should reduction in sampling be allowed here(Nz < Nzn)?

        stackfilename = f"Raw_img_stack_{self.N}_{self.pol}.tif"
        if self.acc == 0:
            # raw image stack
            # raw image sum along z axis
            self.img_sum_z = np.sum(img, axis=0)
            # raw image sum along x (or y) axis
            self.img_sum_x = np.sum(img, axis=1)
            self.img = img
        elif self.acc == 1:
            self.img_sum_z = cp.asnumpy(cp.sum(img, axis=0))
            self.img_sum_x = cp.asnumpy(cp.sum(img, axis=1))
            self.img = cp.asnumpy(img)
        elif self.acc == 2:
            self.img_sum_z = (torch.sum(img, axis=0)).numpy()
            self.img_sum_x = (torch.sum(img, axis=1)).numpy()
            self.img = img.numpy()
        elif self.acc == 3:
            self.img_sum_z = (torch.sum(img, axis=0)).detach().cpu().numpy()
            self.img_sum_x = (torch.sum(img, axis=1)).detach().cpu().numpy()
            self.img = img.detach().cpu().numpy()

        # Save generated images
        tifffile.imwrite(stackfilename, self.img)

        yield f'Finished, Phase tilts calculation time:  {self.elapsed_time:3f}s'
<<<<<<< HEAD

    def raw_image_stack_brownian(self):
        # Calculates point cloud, phase tilts, 3d psf and otf before the image stack
        self.initialise()
        self.point_cloud()
        yield "Point cloud calculated"

        # Calculating psf
        nz = 0
        psf = np.zeros((self.Nzn, self.Nn, self.Nn))
        pupil = self.kr < 1
        for z in np.arange(-self.zrange, self.zrange - self.dzn, self.dzn):
            c = (np.exp(
                1j * (z * self.n * 2 * np.pi / self.wavelength *
                      np.sqrt(1 - (self.kr * pupil) ** 2 * self.NA ** 2 / self.n ** 2)))) * pupil
            psf[nz, :, :] = abs(np.fft.fftshift(np.fft.ifft2(c))) ** 2 * np.exp(-z ** 2 / 2 / self.sigmaz ** 2)
            nz = nz + 1
        # Normalised so power in resampled psf(see later on) is unity in focal plane
        psf = psf * self.Nn ** 2 / np.sum(pupil) * self.Nz / self.Nzn
        self.psf_z0 = psf[int(self.Nzn / 2 + 5), :, :]  # psf at z=0
        yield "psf calculated"

        # Calculating 3d otf
        psf = np.fft.fftshift(psf, axes=0) # need to set plane zero as in-focus here
        otf = np.fft.fftn(psf)
        aotf = abs(np.fft.fftshift(otf))  # absolute otf
        m = max(aotf.flatten())
        aotf_z = []
        for x in range(self.Nzn):
            aotf_z.append(np.sum(aotf[x]))
        self.aotf_x = np.log(
            aotf[:, int(self.Nn / 2), :].squeeze() + 0.0001)  # cross section perpendicular to x axis
        self.aotf_y = np.log(aotf[:, :, int(self.Nn / 2)].squeeze() + 0.0001)
        yield "3d otf calculated"

        self.points[:, 2] -= self.zrange
        if self.acc == 0:
            img = np.zeros((self.Nz * self._nsteps, self.N, self.N), dtype=np.single)
        elif self.acc == 1:
            img = cp.zeros((self.Nz * self._nsteps, self.N, self.N), dtype=np.single)
        else:
            img = torch.empty((self.Nz * self._nsteps, self.N, self.N), dtype=torch.float, device=self._tdev)

        zplane = 0
        for z in np.arange(-self.zrange, self.zrange - self.dzn, self.dzn):
            for msg in self.phase_tilts():
                yield f'planes at z={z:.2f}, {msg}'
            self.points[:, 2] += self.dzn
            for i in range(self._nsteps):
                if self.acc == 0:
                    ootf = np.fft.fftshift(otf) * self.phasetilts[i, :, :, :]
                    img[zplane, :, :] = abs(
                        np.fft.ifft2(np.sum(ootf, axis=0), (self.N, self.N)))
                elif self.acc == 1:
                    ootf = cp.fft.fftshift(otf) * self.phasetilts[i, :, :, :]
                    img[zplane, :, :] = cp.abs(
                        cp.fft.ifft2(cp.sum(ootf, axis=0), (self.N, self.N)))
                else:
                    ootf = torch.fft.fftshift(torch.as_tensor(otf, device=self._tdev)) * self.phasetilts[i, :, :, :]
                    img[zplane, :, :] = (torch.abs(
                        torch.fft.ifft2(torch.sum(ootf, axis=0), (self.N, self.N)))).to(torch.float)
                zplane += 1

        # OK to use abs here as signal should be all positive.
        # Abs is required as the result will be complex as the fourier plane cannot be shifted back to zero when oversampling.
        # But should reduction in sampling be allowed here(Nz < Nzn)?

        stackfilename = f"Raw_img_stack_{self.N}_{self.pol}.tif"
        if self.acc == 0:
            # raw image stack
            # raw image sum along z axis
            self.img_sum_z = np.sum(img, axis=0)
            # raw image sum along x (or y) axis
            self.img_sum_x = np.sum(img, axis=1)
            self.img = img
        elif self.acc == 1:
            self.img_sum_z = cp.asnumpy(cp.sum(img, axis=0))
            self.img_sum_x = cp.asnumpy(cp.sum(img, axis=1))
            self.img = cp.asnumpy(img)
        elif self.acc == 2:
            self.img_sum_z = (torch.sum(img, axis=0)).numpy()
            self.img_sum_x = (torch.sum(img, axis=1)).numpy()
            self.img = img.numpy()
        elif self.acc == 3:
            self.img_sum_z = (torch.sum(img, axis=0)).detach().cpu().numpy()
            self.img_sum_x = (torch.sum(img, axis=1)).detach().cpu().numpy()
            self.img = img.detach().cpu().numpy()

        # Save generated images
        tifffile.imwrite(stackfilename, self.img)

        yield f'Finished, Phase tilts calculation time:  {self.elapsed_time:3f}s'
=======
        print(f'Finished, Phase tilts calculation time:  {self.elapsed_time:3f}s')




>>>>>>> 1a4e4470
<|MERGE_RESOLUTION|>--- conflicted
+++ resolved
@@ -41,13 +41,8 @@
     zrange = 3.5  # distance either side of focus to calculate, in microns, could be arbitrary
     dz = 0.4  # step size in axial direction of PSF
     fwhmz = 3.0  # FWHM of light sheet in z
-<<<<<<< HEAD
-    seed(1234)  # set random number generator seed
+    random_seed = 123
     drift = 0.1
-=======
-    random_seed = 123
-
->>>>>>> 1a4e4470
 
     def initialise(self):
         np.random.seed(self.random_seed)
@@ -76,27 +71,14 @@
         if self.Nz < self.Nzn:
             self.Nz = self.Nzn
             self.dz = self.dzn
-<<<<<<< HEAD
-        if self.tdev == 'cpu':
-            self._tdev = torch.device('cpu')
-        elif self.tdev == 'cuda':
-            self._tdev = torch.device('cuda')
-        self._nsteps = self._phaseStep * self._angleStep
-
-    def point_cloud(self):
-
-        rad = 5  # radius of sphere of points
-        # Multiply the points several timesto get the enough number
-=======
         self._tdev = torch.device('cuda' if self.acc == 3 else 'cpu')
 
     def point_cloud(self):
         """
         Generates a point-cloud as the object in the imaging system.
         """
-        rad = 10  # radius of sphere of points
+        rad = 5  # radius of sphere of points
         # Multiply the points several times to get the enough number
->>>>>>> 1a4e4470
         pointsxn = (2 * np.random.rand(self.npoints * 3, 3) - 1) * [rad, rad, rad]
 
         pointsxnr = np.sum(pointsxn * pointsxn, axis=1)  # multiple times the points
@@ -105,12 +87,7 @@
         self.points[:, 2] = self.points[:, 2] / 2  # to make the point cloud for OTF a ellipsoid rather than a sphere
 
     def phase_tilts(self):
-<<<<<<< HEAD
-        """Generate phase tilts in frequency space"""
-=======
         """Generates phase tilts in frequency space"""
-        self._nsteps = self._phaseStep * self._angleStep
->>>>>>> 1a4e4470
         xyrange = self.Nn / 2 * self.dxn
         dkxy = np.pi / xyrange
         dkz = np.pi / self.zrange
@@ -122,12 +99,8 @@
         elif self.acc == 1:
             self.phasetilts = cp.zeros((self._nsteps, self.Nzn, self.Nn, self.Nn), dtype=np.complex64)
         else:
-<<<<<<< HEAD
-            self.phasetilts = torch.zeros((self._nsteps, self.Nzn, self.Nn, self.Nn), dtype=torch.complex64, device=self._tdev)
-=======
-            self.phasetilts = torch.empty((self._nsteps, self.Nzn, self.Nn, self.Nn), dtype=torch.complex64,
+            self.phasetilts = torch.zeros((self._nsteps, self.Nzn, self.Nn, self.Nn), dtype=torch.complex64,
                                           device=self._tdev)
->>>>>>> 1a4e4470
 
         start_time = time.time()
 
@@ -147,13 +120,8 @@
                     isteps = pstep + self._angleStep * astep  # index of the steps
                     self.x = self.points[i, 0]
                     self.y = self.points[i, 1]
-<<<<<<< HEAD
-                    z = self.points[i, 2] + self.dz / self._nsteps * (isteps)
-
-=======
                     z = self.points[i, 2] + self.dz / self._nsteps * isteps
                     self.ph = self.eta * 4 * np.pi * self.NA / self.wavelength
->>>>>>> 1a4e4470
                     self.p1 = pstep * 2 * np.pi / self._phaseStep
                     self.p2 = -pstep * 4 * np.pi / self._phaseStep
                     self._ill()  # gets illumination from the child class
@@ -189,6 +157,7 @@
         self.point_cloud()
         yield "Point cloud calculated"
 
+        self._nsteps = self._phaseStep * self._angleStep
         for msg in self.phase_tilts():
             yield msg
 
@@ -268,7 +237,6 @@
         tifffile.imwrite(stackfilename, self.img)
 
         yield f'Finished, Phase tilts calculation time:  {self.elapsed_time:3f}s'
-<<<<<<< HEAD
 
     def raw_image_stack_brownian(self):
         # Calculates point cloud, phase tilts, 3d psf and otf before the image stack
@@ -304,6 +272,7 @@
         self.aotf_y = np.log(aotf[:, :, int(self.Nn / 2)].squeeze() + 0.0001)
         yield "3d otf calculated"
 
+        self._nsteps = self._phaseStep * self._angleStep
         self.points[:, 2] -= self.zrange
         if self.acc == 0:
             img = np.zeros((self.Nz * self._nsteps, self.N, self.N), dtype=np.single)
@@ -361,10 +330,3 @@
         tifffile.imwrite(stackfilename, self.img)
 
         yield f'Finished, Phase tilts calculation time:  {self.elapsed_time:3f}s'
-=======
-        print(f'Finished, Phase tilts calculation time:  {self.elapsed_time:3f}s')
-
-
-
-
->>>>>>> 1a4e4470
