"""
Widget of the napari plugin
"""
__author__ = "Meizhu Liang @Imperial College London"

from magicgui import magicgui
from enum import Enum
from .baseSIMulator import import_cp, import_torch, torch_GPU
from .hexSIMulator import HexSim_simulator, RightHexSim_simulator
from .conSIMulator import ConSim_simulator
from .Illumination import ConIll, HexIll, RaHexIll
from qtpy.QtWidgets import QWidget, QVBoxLayout, QFileDialog
from napari.qt.threading import thread_worker
from magicgui.widgets import SpinBox, Label, Container, ComboBox, FloatSpinBox, LineEdit, RadioButtons, PushButton
from napari.layers import Layer
import tifffile
import numpy as np
import open3d as o3d


class Samples(Enum):
    SPHEROIDAL = 500
    FILAMENTS = 10


class PointCloud(QWidget):
    """A widget to go with the SIMulator widget that could generate, display, load and save point clouds."""

    def __init__(self, viewer: 'napari.viewer.Viewer'):
        self._viewer = viewer
        super().__init__()
        self.setup_ui()

    def setup_ui(self):
        """Sets up the layout and adds the widget to the ui"""
        self.cloud_widgets()
        layout = QVBoxLayout()
        self.setLayout(layout)
        self.add_magic_function(self.c_w, layout)

    def add_magic_function(self, function, _layout):
        """Adds the widget to the viewer"""
        self._viewer.layers.events.inserted.connect(function.reset_choices)
        self._viewer.layers.events.removed.connect(function.reset_choices)
        _layout.addWidget(function.native)

    def point_cloud_fil(self, nSamples, L, dL):
        """Generates a point-cloud as the object in the imaging system."""

        # L: full length of each filament in um
        # dL: target length of each short bit to form a filament

        for i in range(nSamples):
            alpha = 2 * np.pi * np.random.rand()
            beta = np.pi / 4 * (1 - 2 * np.random.rand())

            # centres of filaments
            xS = -L / 2 + L * np.random.rand()
            yS = -L / 2 + L * np.random.rand()
            zS = 0

            # starting points of filaments
            x1 = xS + (L / 2 * np.cos(alpha) * np.cos(beta))
            y1 = yS + (L / 2 * np.sin(alpha) * np.cos(beta))
            z1 = zS + (L / 2 * np.sin(beta))

            # ending points of filaments
            x2 = xS - (L / 2 * np.cos(alpha) * np.cos(beta))
            y2 = yS - (L / 2 * np.sin(alpha) * np.cos(beta))
            z2 = zS - (L / 2 * np.sin(beta))

            px = 2 * np.pi * np.random.rand()
            fx = 2 * np.pi * 0.5 * np.random.rand()
            ax = L / 10 * np.random.rand()
            py = 2 * np.pi * np.random.rand()
            fy = 2 * np.pi * 1.0 * np.random.rand()
            ay = L / 10 * np.random.rand()
            pz = 2 * np.pi * np.random.rand()
            fz = 2 * np.pi * 1.0 * np.random.rand()
            az = L / 10 * np.random.rand()

            # adding some perturbation
            l = np.arange(0, 1, dL / L)
            x = x1 + (x2 - x1) * l + ax * np.cos(fx * l + px)
            y = y1 + (y2 - y1) * l + ay * np.cos(fy * l + py)
            z = z1 + (z2 - z1) * l + az * np.cos(fz * l + pz)

            xd = x[1:] - x[:-1]
            yd = y[1:] - y[:-1]
            zd = z[1:] - z[:-1]

            # steps = np.sqrt(xd ** 2 + yd ** 2 + zd ** 2)
            # print(f'length = {np.sum(steps):.2f} um, average = {1000 * np.mean(steps) :.2f} nm, stdev = {1000 * np.std(steps) :.2f} nm')
            if i == 0:
                points = np.single(np.dstack([x, y, z]).squeeze())
            else:
                points = np.concatenate((points, np.single(np.dstack([x, y, z]).squeeze())))
        return points

    def point_cloud(self, npoints, rad, dep):
        """Generates a point - cloud as the object in the imaging system."""

        # rad: radius of sphere of points
        # Multiply the points several times to get the enough number
        pointsxn = (2 * np.random.rand(npoints * 3, 3) - 1) * [rad, rad, rad]

        pointsxnr = np.sum(pointsxn * pointsxn, axis=1)  # multiple times the points
        points_sphere = pointsxn[pointsxnr < (rad ** 2), :]  # simulate spheres from cubes
        points = np.single(points_sphere[(range(npoints)), :])
        points[:, 2] = dep / rad * points[:, 2]  # to make the point cloud for OTF a ellipsoid rather than a sphere
        return points

    def gen_pc(self):
        if self.w_samples.value == Samples.FILAMENTS:
            self.pc = self.point_cloud_fil(self.fil_n.value, self.fil_len.value, self.fil_step.value)
        elif self.w_samples.value == Samples.SPHEROIDAL:
            self.pc = self.point_cloud(self.sph_points.value, self.sph_rad.value, self.sph_dep.value)
        print('Point cloud generated')
        if hasattr(self, 'pc'):
            try:
                self._viewer.add_points(-self.pc[:, ::-1], size=self.fil_step.value, name=self.w_samples.value)
            except Exception as e:
                print(e)

    def save_pc(self):
        if hasattr(self._viewer.layers.selection.active, 'data'):
            try:
                options = QFileDialog.Options()
                filename = QFileDialog.getSaveFileName(self, 'Save a file', options=options, filter='Files (*.pcd)')
                pcd = o3d.geometry.PointCloud()
                pcd.points = o3d.utility.Vector3dVector(-self._viewer.layers.selection.active.data[:, ::-1])
                o3d.io.write_point_cloud(filename[0], pcd)
                print('Point cloud saved')
            except Exception as e:
                print(e)

    def load_pc(self):
        try:
            options = QFileDialog.Options()
            filename = QFileDialog.getOpenFileName(self, 'Pick a file', options=options, filter='Files (*.pcd)')
            pcd = o3d.io.read_point_cloud(filename[0])
            out_arr = np.asarray(pcd.points)
            self._viewer.add_points(out_arr, size=0.1, name=filename[0])
        except Exception as e:
            print(e)

    def cloud_widgets(self):
        """Creates a widget containing all small widgets"""
        self.w_samples = RadioButtons(value=Samples.SPHEROIDAL, choices=Samples)

<<<<<<< HEAD
        self.sph_points = SpinBox(value=1000, step=50, label='spheroid_points', max=10000)
        self.sph_rad = SpinBox(value=5, label='spheroid_radius (μm)')
        self.sph_dep = FloatSpinBox(value=2.5, step=0.5, max=self.sph_rad.value, label='spheroid_depth (μm)')
=======
        self.sph_points = SpinBox(value=500, step=50, label='spheroidal_points')
        self.sph_rad = SpinBox(value=5, label='spheroidal_radius (μm)')
        self.sph_dep = FloatSpinBox(value=2.5, step=0.5, max=self.sph_rad.value, label='spheroidal_depth (μm)')
>>>>>>> d9217b63
        self.w_sph = Container(widgets=[self.sph_points, self.sph_dep, self.sph_rad])

        self.fil_n = SpinBox(value=20, max=100, label='filament_n')
        self.fil_len = SpinBox(value=5, label='filament_length (μm)')
        self.fil_step = FloatSpinBox(value=0.05, step=0.01, max=self.fil_len.value, label='filament_step (μm)')
        self.w_fil = Container(widgets=[self.fil_n, self.fil_len, self.fil_step])

        self.comprehensive_w = Container(widgets=[magicgui(self.save_pc, call_button='Save current layer as .pcd',
                                                           auto_call=False),
                                                  magicgui(self.load_pc, call_button='Load point cloud',
                                                           auto_call=False)], layout="horizontal", labels=None)
        self.c_w = Container(widgets=[self.w_samples, self.w_sph, self.w_fil, magicgui(self.gen_pc,
                                                                                       call_button='Generate point cloud',
                                                                                       auto_call=False),
                                      self.comprehensive_w], labels=None)


class Sim_mode(Enum):
    HEXSIM = 0
    HEXSIM_RA = 1
    SIM_CONV = 2  # Conventional 2-beam SIM


class Pol(Enum):
    azimuthal = 0  # in_plane
    radial = 1  # axial
    circular = 2
    horizontal = 3
    vertical = 4


class Psf_calc(Enum):
    SCALAR = 0
    VECTOR = 1


class Accel(Enum):
    NUMPY = 0
    if import_cp:
        CUPY = 3
    if import_torch:
        TORCH_CPU = 1
        if torch_GPU:
            TORCH_GPU = 2



class SIMulator(QWidget):
    """
    A Napari plugin for the simulation of raw images produced while scanning an object (3D point cloud) through focus as
    the hexSIM illumination pattern is shifted through 7 positions laterally.The raw data is processed by a standard, a
    frame-by-frame and a batch reconstruction to produce the super-resolved output.
    https://doi.org/10.1098/rsta.2020.0162
    This currently supports hexagonal SIM (1 angle, 7 phases) with three beams and that at right-angles.
    """

    def __init__(self, viewer: 'napari.viewer.Viewer'):
        self._viewer = viewer
        super().__init__()
        self.parameters()
        self.setup_ui()
        self.start_simulator()

    def setup_ui(self):
        """Sets up the layout and adds the widget to the ui"""
        self.wrap_widgets()
        layout = QVBoxLayout()
        self.setLayout(layout)
        self.add_magic_function(self.w, layout)

    def add_magic_function(self, function, _layout):
        """Adds the widget to the viewer"""
        self._viewer.layers.events.inserted.connect(function.reset_choices)
        self._viewer.layers.events.removed.connect(function.reset_choices)
        _layout.addWidget(function.native)

    def parameters(self):
        self.SIM_mode = ComboBox(value=Sim_mode.SIM_CONV, label='SIM_mode', choices=Sim_mode)
        self.Polarisation = ComboBox(value=Pol.radial, label='Polarisation', choices=Pol)
        self.Acceleration = ComboBox(value=list(Accel)[-1], label='Acceleration', choices=Accel)
        self.Psf = ComboBox(value=Psf_calc.SCALAR, label='Psf calculation', choices=Psf_calc)
        self.N = SpinBox(value=128, name='spin', label='N pixel')
        self.pixel_size = FloatSpinBox(value=6.5, name='spin', label='pixel size(μm)', step=0.5)
        self.magnification = SpinBox(value=60, name='spin', label='magnification')
        self.ill_NA = FloatSpinBox(value=1, name='spin', label='NA  illumination', min=0.0, step=0.1)
        self.det_NA = FloatSpinBox(value=1.0, name='spin', label='NA  detection', min=0.0, step=0.1)
        self.n = FloatSpinBox(value=1.33, name='spin', label='n', min=0.00)
        self.ill_wavelength = SpinBox(value=540, label='λ  illumination(nm)', step=50)
        self.det_wavelength = SpinBox(value=540, label='λ  detection(nm)', step=50)

        self.zrange = FloatSpinBox(value=3.5, name='spin', label='z range(μm)', min=0.0)
        self.tpoints = FloatSpinBox(value=140, name='spin', label='tpoints', min=0, max=500, step=1)
        self.xdrift = FloatSpinBox(value=0.0, name='spin', label='xdrift(nm)', min=0.0, max=1000.0, step=5)
        self.zdrift = FloatSpinBox(value=50.0, name='spin', label='zdrift(nm)', min=0.0, max=1000.0, step=5)
        self.fwhmz = FloatSpinBox(value=3.0, name='spin', label='fwhmz(μm)', min=0.0, max=10.0)
        self.random_seed = SpinBox(value=123, name='spin', label='random seed')
        self.drift = FloatSpinBox(value=0.0, name='spin', label='drift(nm)', min=0.0, max=1000.0, step=5)
        self.defocus = FloatSpinBox(value=0.0, name='spin', label='de-focus(μm)', min=-10.0, max=10, step=5)
        self.sph_abb = FloatSpinBox(value=0.0, name='spin', label='spherical(rad)', min=-10.0, max=10, step=0.5)
        self.lable = Label(value='aberration')

    def par_list(self):
        """return the current parameter list"""
        return [self.SIM_mode.value, self.Polarisation.value, self.Acceleration.value,
                self.Psf.value, self.N.value, self.pixel_size.value, self.magnification.value, self.ill_NA.value,
                self.det_NA.value, self.n.value, self.ill_wavelength.value, self.det_wavelength.value,
                self.zrange.value, self.tpoints.value, self.xdrift.value, self.zdrift.value,
                self.fwhmz.value, self.random_seed.value, self.drift.value, self.defocus.value, self.sph_abb.value]

    def set_att(self):
        """Sets attributes in the simulation class. Executed frequently to update the parameters"""
        if self.SIM_mode.value == Sim_mode.HEXSIM:
            # self.sim = HexSim_simulator()
            self.sim = HexIll()
            nsteps = self.sim._phaseStep * self.sim._angleStep
        elif self.SIM_mode.value == Sim_mode.HEXSIM_RA:
            self.sim = RaHexIll()
            nsteps = self.sim._phaseStep * self.sim._angleStep
        elif self.SIM_mode.value == Sim_mode.SIM_CONV:
            # self.sim = ConSim_simulator()
            self.sim = ConIll()
            nsteps = self.sim._phaseStep * self.sim._angleStep

        if self.Polarisation.value == Pol.azimuthal:
            self.sim.pol = 'a'
        elif self.Polarisation.value == Pol.radial:
            self.sim.pol = 'r'
        elif self.Polarisation.value == Pol.circular:
            self.sim.pol = 'c'
        elif self.Polarisation.value == Pol.horizontal:
            self.sim.pol = 'h'
        elif self.Polarisation.value == Pol.vertical:
            self.sim.pol = 'v'

        if self.Acceleration.value == Accel.NUMPY:
            self.sim.acc = 0

        if hasattr(Accel, 'TORCH_CPU'):
            if self.Acceleration.value == Accel.TORCH_CPU:
                self.sim.acc = 1
        if hasattr(Accel, 'TORCH_GPU'):
            if self.Acceleration.value == Accel.TORCH_GPU:
                self.sim.acc = 2
        if hasattr(Accel, 'CUPY'):
            if self.Acceleration.value == Accel.CUPY:
                self.sim.acc = 3

        if self.Psf.value == Psf_calc.VECTOR:
            self.sim.psf_calc = 'vector'
        elif self.Psf.value == Psf_calc.SCALAR:
            self.sim.psf_calc = 'scalar'

        self.sim.points = self.points
        self.sim.npoints = self.npoints

        self.sim.N = self.N.value
        self.sim.pixel_size = self.pixel_size.value
        self.sim.magnification = self.magnification.value
        self.sim.ill_NA = self.ill_NA.value
        self.sim.det_NA = self.det_NA.value
        self.sim.n = self.n.value
        self.sim.ill_wavelength = self.ill_wavelength.value * 1e-3
        self.sim.det_wavelength = self.det_wavelength.value * 1e-3
        self.sim.zrange = self.zrange.value
        self.sim.tpoints = (self.tpoints.value // nsteps // 2) * nsteps * 2
        self.tpoints.value = self.sim.tpoints
        self.sim.dz = 2 * self.zrange.value * nsteps / self.sim.tpoints
        self.sim.xdrift = self.xdrift.value
        self.sim.zdrift = self.zdrift.value
        self.sim.fwhmz = self.fwhmz.value
        self.sim.drift = self.drift.value
        self.sim.random_seed = self.random_seed.value
        self.sim.defocus = self.defocus.value
        self.sim.sph_abb = self.sph_abb.value
        self.used_par_list = [self.SIM_mode.value, self.Polarisation.value, self.Acceleration.value,
                              self.Psf.value,
                              self.N.value, self.pixel_size.value, self.magnification.value, self.ill_NA.value,
                              self.det_NA.value,
                              self.n.value, self.ill_wavelength.value, self.det_wavelength.value,
                              self.zrange.value, self.tpoints.value, self.xdrift.value, self.zdrift.value,
                              self.fwhmz.value, self.random_seed.value, self.drift.value, self.defocus.value,
                              self.sph_abb.value]

    def start_simulator(self):
        """Starts the raw images generators and create the frequency space"""
        if hasattr(self, 'sim'):
            self.stop_simulator()
            self.start_simulator()
        else:
            pass

    def stop_simulator(self):
        if hasattr(self, 'sim'):
            delattr(self, 'sim')

    def select_layer(self, layer: Layer):
        """
        Selects a layer used to simulate raw SIM stacks, it contains the raw point-cloud data.
        Layer : napari.layers.Image
        """
        if not isinstance(layer, Layer):
            return
        if hasattr(self, 'points'):
            delattr(self, 'points')
        self.points = -layer.data[:, ::-1]
        self.npoints = self.points.shape[0]
        self.messageBox.value = f'Selected sample layer: {layer.name}'
        self.get_results()

    def get_results(self):
        if not hasattr(self, 'points'):
            self.messageBox.value = f'Please select a point-cloud layer'
        else:
            def show_img(data):
                self._viewer.add_image(data, name='raw image stack',
                                       scale=(self.zdrift.value * 0.001,
                                              self.pixel_size.value / self.magnification.value,
                                              self.pixel_size.value / self.magnification.value),
                                       translate=(-self.zdrift.value * 0.001 * self.tpoints.value / 2,
                                                  -self.pixel_size.value / self.magnification.value * self.N.value / 2,
                                                  -self.pixel_size.value / self.magnification.value * self.N.value / 2),
                                       metadata={'mode': str(self.SIM_mode.value),
                                                 'pol': str(self.Polarisation.value),
                                                 'acc': str(self.Acceleration.value), 'psf': str(self.Psf.value),
                                                 'N': self.N.value, 'pix size': self.pixel_size.value,
                                                 'mag': self.magnification.value, 'ill NA': self.ill_NA.value,
                                                 'det NA': self.det_NA.value, 'n': self.n.value,
                                                 'ill_wavelength': self.ill_wavelength.value,
                                                 'det_wavelength': self.det_wavelength.value,
                                                 'z range': self.zrange.value,
                                                 'tpoints': self.tpoints.value, 'xdrift': self.xdrift.value,
                                                 'zdrift': self.zdrift.value, 'fwhmz': self.fwhmz.value,
                                                 'random seed': self.random_seed.value, 'Brownian': self.drift.value,
                                                 'defocus': self.defocus.value, 'sph_abb': self.sph_abb.value
                                                 })
                current_step = list(self._viewer.dims.current_step)
                for dim_idx in [-3, -2, -1]:
                    current_step[dim_idx] = data.shape[dim_idx] // 2
                self._viewer.dims.current_step = current_step
                delattr(self, 'points')

            @thread_worker(connect={"returned": show_img})
            def _get_results():
                self.set_att()
                # if self.sim.drift != 0.0:
                t = self.sim.raw_image_stack_brownian()
                # else:
                #     t = self.sim.raw_image_stack()
                try:
                    while True:
                        self.messageBox.value = next(t)
                except Exception as e:
                    print(e)
                return self.sim.img

            _get_results()

    def wrap_widgets(self):
        """Creates a widget containing all small widgets"""
        w_parameters = Container(
            widgets=[
                Container(widgets=[self.SIM_mode, self.Polarisation, self.Acceleration, self.Psf, self.N,
                                   self.pixel_size, self.ill_NA, self.det_NA, self.n,
                                   self.ill_wavelength, self.det_wavelength]),
                Container(widgets=[self.magnification, self.zrange, self.tpoints, self.xdrift,
                                   self.zdrift, self.fwhmz, self.random_seed, self.drift, self.defocus,
                                   self.sph_abb])], layout='horizontal')
        w_cal = magicgui(self.get_results, call_button='Calculate raw image stack', auto_call=False)

        # 'save and print' widgets
        save_tif_with_tags = PushButton(text='save_tif_with_tags')

        @save_tif_with_tags.clicked.connect
        def on_save_tif_with_tags_click():
            """Saves the selected image layer as a tif file with tags"""
            if hasattr(self._viewer.layers.selection.active, 'data'):
                try:
                    options = QFileDialog.Options()
                    filename = QFileDialog.getSaveFileName(self, "Save a file", options=options,
                                                           filter='Images (*.tif)')
                    tifffile.imwrite(filename[0], self._viewer.layers.selection.active.data,
                                     description=str(self._viewer.layers.selection.active.metadata))
                except Exception as e:
                    print(str(e))

        show_psf = PushButton(text='show_psf')

        @show_psf.clicked.connect
        def on_show_psf_click():
            if hasattr(self, 'sim'):
                if hasattr(self.sim, 'psf'):
                    if self.used_par_list != self.par_list():
                        self.messageBox.value = 'Parameters changed! Calculate the raw-image stack first!'
                    else:
                        try:
                            self._viewer.add_image(self.sim.psf,
                                                   scale=(self.sim.dzn,
                                                          self.sim.dxn,
                                                          self.sim.dxn),
                                                   translate=(
                                                       -self.sim.dzn * self.sim.Nzn / 2,
                                                       -self.sim.dxn * self.sim.Nn / 2,
                                                       -self.sim.dxn * self.sim.Nn / 2),
                                                   name='3d-PSF')
                        except Exception as e:
                            print(e)

        print_tif = PushButton(text='print_tags')

        @print_tif.clicked.connect
        def on_print_tif_click():
            """Prints tags of the selected tif image"""
            try:
                if self._viewer.layers.selection.active.source.path is None:
                    print(self._viewer.layers.selection.active.metadata)
                else:
                    frames = tifffile.TiffFile(self._viewer.layers.selection.active.source.path)
                    page = frames.pages[0]
                    # Print file description
                    print(f'==={self._viewer.layers.selection.active.name}.tif===\n' + page.tags["ImageDescription"].value)
                self.messageBox.value = 'Parameters printed'
            except Exception as e:
                print(str(e))

        show_otf = PushButton(text='show_otf')
        @show_otf.clicked.connect
        def on_show_otf_click():
            if hasattr(self, 'sim'):
                if hasattr(self.sim, 'aotf'):
                    if self.used_par_list != self.par_list():
                        self.messageBox.value = 'Parameters changed! Calculate the raw-image stack first!'
                    else:
                        try:
                            self._viewer.add_image(self.sim.aotf,
                                                   scale=(self.sim.dzn,
                                                          self.sim.dxn,
                                                          self.sim.dxn),
                                                   translate=(
                                                       -self.sim.dzn * self.sim.Nzn / 2,
                                                       -self.sim.dxn * self.sim.Nn / 2,
                                                       -self.sim.dxn * self.sim.Nn / 2),
                                                   name='3d-OTF')
                        except Exception as e:
                            print(str(e))

        show_illumination = PushButton(text='illumination')

        @show_illumination.clicked.connect
        def on_show_illumination_click():
            if hasattr(self, 'sim'):
                if self.used_par_list != self.par_list():
                    self.messageBox.value = 'Parameters changed! Calculate the raw-image stack first!'
                else:
                    try:
                        self._viewer.add_image(self.sim.illumination_stack(),
                                               scale=(self.zdrift.value * 0.001,
                                                      self.pixel_size.value / self.magnification.value,
                                                      self.pixel_size.value / self.magnification.value),
                                               translate=(-self.zdrift.value * 0.001 * self.tpoints.value / 2,
                                                          -self.pixel_size.value / self.magnification.value * self.N.value / 2,
                                                          -self.pixel_size.value / self.magnification.value * self.N.value / 2),
                                               interpolation2d='spline36',
                                               name='illumination')
                    except Exception as e:
                        print(str(e))

        w_save_and_print = Container(widgets=[Container(widgets=[save_tif_with_tags, print_tif]),
                                              Container(widgets=[show_psf, show_otf, show_illumination])],
                                     layout='horizontal', labels=None)
        self.messageBox = LineEdit(value='Messages')
        self.w = Container(widgets=[w_parameters, magicgui(self.select_layer, call_button='Calculate results'),
                                    w_save_and_print, self.messageBox],
                           labels=None)<|MERGE_RESOLUTION|>--- conflicted
+++ resolved
@@ -148,15 +148,11 @@
         """Creates a widget containing all small widgets"""
         self.w_samples = RadioButtons(value=Samples.SPHEROIDAL, choices=Samples)
 
-<<<<<<< HEAD
-        self.sph_points = SpinBox(value=1000, step=50, label='spheroid_points', max=10000)
-        self.sph_rad = SpinBox(value=5, label='spheroid_radius (μm)')
-        self.sph_dep = FloatSpinBox(value=2.5, step=0.5, max=self.sph_rad.value, label='spheroid_depth (μm)')
-=======
+
         self.sph_points = SpinBox(value=500, step=50, label='spheroidal_points')
         self.sph_rad = SpinBox(value=5, label='spheroidal_radius (μm)')
         self.sph_dep = FloatSpinBox(value=2.5, step=0.5, max=self.sph_rad.value, label='spheroidal_depth (μm)')
->>>>>>> d9217b63
+
         self.w_sph = Container(widgets=[self.sph_points, self.sph_dep, self.sph_rad])
 
         self.fil_n = SpinBox(value=20, max=100, label='filament_n')
