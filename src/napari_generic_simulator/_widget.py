--- conflicted
+++ resolved
@@ -63,15 +63,9 @@
         _layout.addWidget(function.native)
 
     def parameters(self, SIM_mode=Sim_mode.HEXSIM_RIGHT_ANGLES, Polarisation=Pol.AXIAL, Acceleration=list(Accel)[-1],
-<<<<<<< HEAD
-                   N: int = 128, pixel_size: float = 5.5, magnification: int = 60, NA: float = 1.1, n: float = 1.33,
-                   wavelength: float = 0.52, npoints: int = 1000, zrange: float = 3.5, dz: float = 0.35,
-                   fwhmz: float = 3.0, drift: float = 0.0):
-=======
                    N: int = 512, pixel_size_μm: float = 5.5, magnification: int = 60, NA: float = 1.1, n: float = 1.33,
                    wavelength_μm: float = 0.52, npoints: int = 500, zrange_μm: float = 7.0, dz_μm: float = 0.35,
-                   fwhmz_μm: float = 3.0, random_seed: int = 123):
->>>>>>> 1a4e4470
+                   fwhmz_μm: float = 3.0, random_seed: int = 123, drift_µm: float = 0.0):
         self.SIM_mode = SIM_mode.value
         self.Polarisation = Polarisation.value
         self.Acceleration = Acceleration.value
@@ -82,22 +76,14 @@
         self.n = n
         self.wavelength = wavelength_μm
         self.npoints = npoints
-<<<<<<< HEAD
-        self.zrange = zrange
-        self.dz = dz
-        self.fwhmz = fwhmz
-        self.drift = drift
-        self.par_list =[self.SIM_mode, self.Polarisation, self.Acceleration, self.N, self.pixel_size, self.magnification, self.NA, self.n, self.wavelength,
-                self.npoints, self.zrange, self.dz, self.fwhmz, self.drift]
-=======
         self.zrange = zrange_μm
         self.dz = dz_μm
         self.fwhmz = fwhmz_μm
         self.random_seed = random_seed
+        self.drift = drift_µm
         self.par_list = [self.SIM_mode, self.Polarisation, self.Acceleration, self.N, self.pixel_size,
                          self.magnification, self.NA, self.n, self.wavelength, self.npoints, self.zrange, self.dz,
-                         self.fwhmz, self.random_seed]
->>>>>>> 1a4e4470
+                         self.fwhmz, self.random_seed, self.drift]
 
     def set_att(self):
         """Sets attributes in the simulation class. Executed frequently to update the parameters"""
@@ -117,16 +103,7 @@
 
         if self.Acceleration == Accel.USE_NUMPY.value:
             self.sim.acc = 0
-<<<<<<< HEAD
-        # elif self.Acceleration == Accel.USE_CUPY.value:
-        #     self.sim.acc = 1
-        elif self.Acceleration == Accel.USE_TORCH_CPU.value:
-            self.sim.acc = 2
-            self.sim.tdev = 'cpu'
-        elif self.Acceleration == Accel.USE_TORCH_GPU.value:
-            self.sim.acc = 3
-            self.sim.tdev = 'cuda'
-=======
+
         if hasattr(Accel, 'USE_CUPY'):
             if self.Acceleration == Accel.USE_CUPY.value:
                 self.sim.acc = 1
@@ -136,7 +113,6 @@
         if hasattr(Accel, 'USE_TORCH_GPU'):
             if self.Acceleration == Accel.USE_TORCH_GPU.value:
                 self.sim.acc = 3
->>>>>>> 1a4e4470
 
         self.sim.N = self.N
         self.sim.pixel_size = self.pixel_size
@@ -148,11 +124,8 @@
         self.sim.zrange = self.zrange
         self.sim.dz = self.dz
         self.sim.fwhmz = self.fwhmz
-<<<<<<< HEAD
         self.sim.drift = self.drift
-=======
         self.sim.random_seed = self.random_seed
->>>>>>> 1a4e4470
 
     def start_simulator(self):
         """Starts the raw images generators and create the frequency space"""
@@ -183,11 +156,7 @@
             print(e)
         self.used_par_list = [self.SIM_mode, self.Polarisation, self.Acceleration, self.N, self.pixel_size,
                               self.magnification, self.NA, self.n, self.wavelength, self.npoints, self.zrange, self.dz,
-<<<<<<< HEAD
-                              self.fwhmz, self.drift]
-=======
-                              self.fwhmz, self.random_seed]
->>>>>>> 1a4e4470
+                              self.fwhmz, self.random_seed, self.drift]
         return self
 
     def show_raw_img_sum(self, show_raw_img_sum: bool=False):
@@ -226,12 +195,8 @@
                         print(str(e))
 
     def wrap_widgets(self):
-<<<<<<< HEAD
-        w1 = magicgui(self.parameters, layout="vertical", auto_call=True, npoints={'min': 1, 'max': 10000})
-=======
         """Creates a widget containing all small widgets"""
         w1 = magicgui(self.parameters, layout="vertical", auto_call=True)
->>>>>>> 1a4e4470
         w2 = magicgui(self.get_results, call_button="Calculate raw image stack", auto_call=False)
         w3 = magicgui(self.show_raw_img_sum, auto_call=True)
         w4 = magicgui(self.show_psf, layout="vertical", auto_call=True)
