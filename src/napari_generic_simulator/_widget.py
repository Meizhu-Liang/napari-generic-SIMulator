--- conflicted
+++ resolved
@@ -186,12 +186,8 @@
 
 class Psf_calc(Enum):
     SCALAR = 0
-<<<<<<< HEAD
-    VECTOR_in_development = 1
-=======
     VEC_FLEXI = 1
     VEC_RIGID = 2
->>>>>>> 86a22f69
 
 
 class Accel(Enum):
@@ -255,6 +251,7 @@
         self.fwhmz = FloatSpinBox(value=3.0, name='spin', label='fwhmz(μm)', min=0.0, max=10.0)
         self.random_seed = SpinBox(value=123, name='spin', label='random seed')
         self.drift = FloatSpinBox(value=0.0, name='spin', label='drift(nm)', min=0.0, max=1000.0, step=5)
+        self.defocus = FloatSpinBox(value=0.0, name='spin', label='de-focus(μm)', min=-10.0, max=10, step=5)
         self.sph_abb = FloatSpinBox(value=0.0, name='spin', label='spherical(rad)', min=-10.0, max=10, step=0.5)
         self.lable = Label(value='aberration')
 
@@ -264,7 +261,7 @@
                 self.Psf.value, self.N.value, self.pixel_size.value, self.magnification.value, self.ill_NA.value,
                 self.det_NA.value, self.n.value, self.ill_wavelength.value, self.det_wavelength.value,
                 self.zrange.value, self.tpoints.value, self.xdrift.value, self.zdrift.value,
-                self.fwhmz.value, self.random_seed.value, self.drift.value, self.sph_abb.value]
+                self.fwhmz.value, self.random_seed.value, self.drift.value, self.defocus.value, self.sph_abb.value]
 
     def set_att(self):
         """Sets attributes in the simulation class. Executed frequently to update the parameters"""
@@ -304,15 +301,10 @@
             if self.Acceleration.value == Accel.CUPY:
                 self.sim.acc = 3
 
-<<<<<<< HEAD
-        if self.Psf.value == Psf_calc.VECTOR_in_development:
-            self.sim.psf_calc = 'vector'
-=======
         if self.Psf.value == Psf_calc.VEC_RIGID:
             self.sim.psf_calc = 'vector_rigid'
         elif self.Psf.value == Psf_calc.VEC_FLEXI:
                 self.sim.psf_calc = 'vector_flexible'
->>>>>>> 86a22f69
         elif self.Psf.value == Psf_calc.SCALAR:
             self.sim.psf_calc = 'scalar'
 
@@ -336,6 +328,7 @@
         self.sim.fwhmz = self.fwhmz.value
         self.sim.drift = self.drift.value
         self.sim.random_seed = self.random_seed.value
+        self.sim.defocus = self.defocus.value
         self.sim.sph_abb = self.sph_abb.value
         self.used_par_list = [self.SIM_mode.value, self.Polarisation.value, self.Acceleration.value,
                               self.Psf.value,
@@ -343,7 +336,8 @@
                               self.det_NA.value,
                               self.n.value, self.ill_wavelength.value, self.det_wavelength.value,
                               self.zrange.value, self.tpoints.value, self.xdrift.value, self.zdrift.value,
-                              self.fwhmz.value, self.random_seed.value, self.drift.value, self.sph_abb.value]
+                              self.fwhmz.value, self.random_seed.value, self.drift.value, self.defocus.value,
+                              self.sph_abb.value]
 
     def start_simulator(self):
         """Starts the raw images generators and create the frequency space"""
@@ -395,7 +389,8 @@
                                                  'tpoints': self.tpoints.value, 'xdrift': self.xdrift.value,
                                                  'zdrift': self.zdrift.value, 'fwhmz': self.fwhmz.value,
                                                  'random seed': self.random_seed.value, 'Brownian': self.drift.value,
-                                                 'sph_abb': self.sph_abb.value})
+                                                 'defocus': self.defocus.value, 'sph_abb': self.sph_abb.value
+                                                 })
                 current_step = list(self._viewer.dims.current_step)
                 for dim_idx in [-3, -2, -1]:
                     current_step[dim_idx] = data.shape[dim_idx] // 2
@@ -426,7 +421,8 @@
                                    self.pixel_size, self.ill_NA, self.det_NA, self.n,
                                    self.ill_wavelength, self.det_wavelength]),
                 Container(widgets=[self.magnification, self.zrange, self.tpoints, self.xdrift,
-                                   self.zdrift, self.fwhmz, self.random_seed, self.drift, self.sph_abb])], layout='horizontal')
+                                   self.zdrift, self.fwhmz, self.random_seed, self.drift, self.defocus,
+                                   self.sph_abb])], layout='horizontal')
         w_cal = magicgui(self.get_results, call_button='Calculate raw image stack', auto_call=False)
 
         # 'save and print' widgets
